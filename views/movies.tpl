<!DOCTYPE html>
<html lang="en">
	<head>
		<script src="{{base_url}}static/jquery/jquery-latest.min.js"></script>
		<script src="{{base_url}}static/semantic/semantic.min.js"></script>
		<link rel="stylesheet" href="{{base_url}}static/semantic/semantic.min.css">

		<link rel="apple-touch-icon" sizes="120x120" href="{{base_url}}static/apple-touch-icon.png">
		<link rel="icon" type="image/png" sizes="32x32" href="{{base_url}}static/favicon-32x32.png">
		<link rel="icon" type="image/png" sizes="16x16" href="{{base_url}}static/favicon-16x16.png">
		<link rel="manifest" href="{{base_url}}static/manifest.json">
		<link rel="mask-icon" href="{{base_url}}static/safari-pinned-tab.svg" color="#5bbad5">
		<link rel="shortcut icon" href="{{base_url}}static/favicon.ico">
		<meta name="msapplication-config" content="{{base_url}}static/browserconfig.xml">
		<meta name="theme-color" content="#ffffff">

		<title>Movies - Bazarr</title>

		<style>
			body {
				background-color: #272727;
			}
			#fondblanc {
				background-color: #ffffff;
				border-radius: 0;
				box-shadow: 0 0 5px 5px #ffffff;
				margin-top: 32px;
				margin-bottom: 3em;
				padding: 2em 3em 2em 3em;
				overflow-x:auto;
			}
			#tablemovies {
				padding-top: 1em;
			}
			#divdetails {
				min-height: 250px;
			}
			.fast.backward, .backward, .forward, .fast.forward {
				cursor: pointer;
			}
			.fast.backward, .backward, .forward, .fast.forward { pointer-events: auto; }
			.fast.backward.disabled, .backward.disabled, .forward.disabled, .fast.forward.disabled { pointer-events: none; }
		</style>
	</head>
	<body>
		<div id='loader' class="ui page dimmer">
			<div id="loader_text" class="ui indeterminate text loader">Loading...</div>
		</div>
		% include('menu.tpl')

		<div id="fondblanc" class="ui container">
			<div class="ui basic buttons">
				<button id="movieseditor" class="ui button"><i class="configure icon"></i>Movies Editor</button>
			</div>
			<table id="tablemovies" class="ui very basic selectable stackable table">
				<thead>
					<tr>
						<th></th>
						<th>Name</th>
						<th>Path</th>
						<th>Audio<br>language</th>
						<th>Subtitles<br>languages</th>
						<th>Hearing-<br>impaired</th>
<<<<<<< HEAD
						<th>Forced</th>
						<th class="no-sort"></th>
=======
						<th></th>
>>>>>>> 70296390
					</tr>
				</thead>
				<tbody>
				%import ast
				%import os
				%for row in rows:
					<tr class="selectable">
						<td>
							%if row[8] == "True":
							<span data-tooltip="Movie monitored in Radarr" data-inverted="" data-position="top left"><i class="bookmark icon"></i></span>
							%else:
							<span data-tooltip="Movie unmonitored in Radarr" data-inverted="" data-position="top left"><i class="bookmark outline icon"></i></span>
							%end
						</td>
						<td>
							% if row[9] is not None:
							<span data-tooltip="Scenename is: {{row[9]}}" data-inverted='' data-position="top left"><i class="info circle icon"></i></span>
							% end
							<a href="{{base_url}}movie/{{row[5]}}">{{row[1]}}</a>
						</td>
						<td>
							%if os.path.isfile(row[2]):
							<span data-tooltip="This path seems to be valid." data-inverted="" data-position="top left"><i class="checkmark icon"></i></span>
							%else:
							<span data-tooltip="This path doesn't seems to be valid." data-inverted="" data-position="top left"><i class="warning sign icon"></i></span>
							%end
							{{row[2]}}
						</td>
						<td>{{row[7]}}</td>
						<td>
							%subs_languages = ast.literal_eval(str(row[3]))
							%if subs_languages is not None:
								%for subs_language in subs_languages:
									<div class="ui tiny label">{{subs_language}}</div>
								%end
							%end
						</td>
						<td>{{!"" if row[4] is None else row[4]}}</td>
						<td>{{row[10]}}</td>
						<td {{!"style='background-color: #e8e8e8;'" if row[4] is None else ""}}>
							<%
							subs_languages_list = []
							if subs_languages is not None:
								for subs_language in subs_languages:
									subs_languages_list.append(subs_language)
								end
							end
							%>
							<div class="config ui inverted basic compact icon" data-tooltip="Edit movies" data-inverted="" data-position="top right" data-no="{{row[5]}}" data-title="{{row[1]}}" data-poster="{{row[6]}}" data-languages="{{!subs_languages_list}}" data-hearing-impaired="{{row[4]}}" data-audio="{{row[7]}}">
								<i class="ui black configure icon"></i>
							</div>
						</td>
					</tr>
				%end
				</tbody>
			</table>
			%try: page_size
			%except NameError: page_size = "25"
			%end
			%if page_size != -1:
			<div class="ui grid">
				<div class="three column row">
					<div class="column"></div>
					<div class="center aligned column">
						<i class="\\
						%if page == "1":
						disabled\\
						%end
						 fast backward icon"></i>
						<i class="\\
						%if page == "1":
						disabled\\
						%end
						 backward icon"></i>
						{{page}} / {{max_page}}
						<i class="\\
						%if int(page) == int(max_page):
						disabled\\
						%end
						 forward icon"></i>
						<i class="\\
						%if int(page) == int(max_page):
						disabled\\
						%end
						 fast forward icon"></i>
					</div>
					<div class="right floated right aligned column">Total records: {{missing_count}}</div>
				</div>
			</div>
			%end
		</div>

		<div class="ui small modal">
			<i class="close icon"></i>
			<div class="header">
				<div id="movies_title"></div>
			</div>
			<div class="content">
				<form name="movies_form" id="movies_form" action="" method="post" class="ui form">
					<div id="divdetails" class="ui grid">
						<div class="four wide column">
							<img id="movies_poster" class="ui image" src="">
						</div>
						<div class="twelve wide column">
							<div class="ui grid">
								<div class="middle aligned row">
									<div class="right aligned five wide column">
										<label>Audio language</label>
									</div>
									<div class="nine wide column">
										<div id="movies_audio_language"></div>
									</div>
								</div>
								<div class="middle aligned row">
									<div class="right aligned five wide column">
										<label>Subtitles languages</label>
									</div>
									<div class="nine wide column">
										<select name="languages" id="movies_languages" {{!'multiple="" ' if single_language is False else ''}}class="ui fluid selection dropdown">
											<option value="">Languages</option>
											%if single_language:
                                        	<option value="None">None</option>
                                        	%end
											%for language in languages:
											<option value="{{language[0]}}">{{language[1]}}</option>
											%end
										</select>
									</div>
								</div>
								<div class="middle aligned row">
									<div class="right aligned five wide column">
										<label>Hearing-impaired</label>
									</div>
									<div class="nine wide column">
										<div id="movies_hearing-impaired_div" class="ui toggle checkbox">
											<input name="hearing_impaired" id="movies_hearing-impaired" type="checkbox">
											<label></label>
										</div>
									</div>
								</div>
							</div>
						</div>
					</div>
				</form>
			</div>
			<div class="actions">
				<button class="ui cancel button" >Cancel</button>
				<button type="submit" name="save" value="save" form="movies_form" class="ui blue approve button">Save</button>
			</div>
		</div>

		% include('footer.tpl')
	</body>
</html>


<script>
	if (sessionStorage.scrolly) {
		$(window).scrollTop(sessionStorage.scrolly);
		sessionStorage.clear();
	}

	$('a, button:not(.cancel)').on('click', function(){
		$('#loader').addClass('active');
	});

	$('.fast.backward').on('click', function(){
		location.href="?page=1";
	});
	$('.backward:not(.fast)').on('click', function(){
		location.href="?page={{int(page)-1}}";
	});
	$('.forward:not(.fast)').on('click', function(){
		location.href="?page={{int(page)+1}}";
	});
	$('.fast.forward').on('click', function(){
		location.href="?page={{int(max_page)}}";
	});

	$('#movieseditor').on('click', function(){
		window.location = '{{base_url}}movieseditor';
	});

	$('.modal')
		.modal({
			autofocus: false
		})
	;

	$('.config').on('click', function(){
		sessionStorage.scrolly=$(window).scrollTop();

		$('#movies_form').attr('action', '{{base_url}}edit_movie/' + $(this).data("no"));

		$("#movies_title").html($(this).data("title"));
		$("#movies_poster").attr("src", "{{base_url}}image_proxy_movies" + $(this).data("poster"));

		$("#movies_audio_language").html($(this).data("audio"));

		$('#movies_languages').dropdown('clear');
		var languages_array = eval($(this).data("languages"));
		$('#movies_languages').dropdown('set selected',languages_array);

		if ($(this).data("hearing-impaired") === "True") {
			$("#movies_hearing-impaired_div").checkbox('check');
		} else {
			$("#movies_hearing-impaired_div").checkbox('uncheck');
		}

		$('.small.modal').modal('show');
	});

	$('#movies_languages').dropdown();
</script><|MERGE_RESOLUTION|>--- conflicted
+++ resolved
@@ -61,12 +61,8 @@
 						<th>Audio<br>language</th>
 						<th>Subtitles<br>languages</th>
 						<th>Hearing-<br>impaired</th>
-<<<<<<< HEAD
 						<th>Forced</th>
-						<th class="no-sort"></th>
-=======
 						<th></th>
->>>>>>> 70296390
 					</tr>
 				</thead>
 				<tbody>
