--- conflicted
+++ resolved
@@ -492,7 +492,6 @@
 
 
 def series_scan_subtitles(no):
-<<<<<<< HEAD
     from indexer.series.local.series_indexer import update_specific_series
     update_specific_series(no)
 
@@ -500,25 +499,6 @@
 def movies_scan_subtitles(no):
     from indexer.movies.local.movies_indexer import update_specific_movie
     update_specific_movie(no, use_cache=False)
-=======
-    episodes = TableEpisodes.select(TableEpisodes.path)\
-        .where(TableEpisodes.sonarrSeriesId == no)\
-        .order_by(TableEpisodes.sonarrEpisodeId)\
-        .dicts()
-    
-    for episode in episodes:
-        store_subtitles(episode['path'], path_mappings.path_replace(episode['path']), use_cache=False)
-
-
-def movies_scan_subtitles(no):
-    movies = TableMovies.select(TableMovies.path)\
-        .where(TableMovies.radarrId == no)\
-        .order_by(TableMovies.radarrId)\
-        .dicts()
-    
-    for movie in movies:
-        store_subtitles_movie(movie['path'], path_mappings.path_replace_movie(movie['path']), use_cache=False)
->>>>>>> 1842ea76
 
 
 def get_external_subtitles_path(file, subtitle):
