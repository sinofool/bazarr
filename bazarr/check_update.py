# coding=utf-8
<<<<<<< HEAD

=======
>>>>>>> 305cc616
import os
import logging
import sqlite3
import json
import requests

<<<<<<< HEAD
from get_args import args
from get_settings import get_general_settings

if not args.no_update:
=======
from get_argv import config_dir, no_update
from config import settings

if not no_update:
>>>>>>> 305cc616
    import git

current_working_directory = os.path.dirname(os.path.dirname(__file__))


def gitconfig():
    g = git.Repo.init(current_working_directory)
    config_read = g.config_reader()
    config_write = g.config_writer()

    try:
        username = config_read.get_value("user", "name")
    except:
        logging.debug('BAZARR Settings git username')
        config_write.set_value("user", "name", "Bazarr")

    try:
        email = config_read.get_value("user", "email")
    except:
        logging.debug('BAZARR Settings git email')
        config_write.set_value("user", "email", "bazarr@fake.email")


def check_and_apply_update():
    gitconfig()
    check_releases()
    branch = settings.general.branch
    g = git.cmd.Git(current_working_directory)
    g.fetch('origin')
    result = g.diff('--shortstat', 'origin/' + branch)
    if len(result) == 0:
        logging.info('BAZARR No new version of Bazarr available.')
    else:
        g.reset('--hard', 'HEAD')
        g.checkout(branch)
        g.reset('--hard', 'origin/' + branch)
        g.pull()
        logging.info('BAZARR Updated to latest version. Restart required. ' + result)
        updated()


def check_releases():
    releases = []
    url_releases = 'https://api.github.com/repos/morpheus65535/Bazarr/releases'
    try:
        r = requests.get(url_releases, timeout=15)
        r.raise_for_status()
    except requests.exceptions.HTTPError as errh:
        logging.exception("Error trying to get releases from Github. Http error.")
    except requests.exceptions.ConnectionError as errc:
        logging.exception("Error trying to get releases from Github. Connection Error.")
    except requests.exceptions.Timeout as errt:
        logging.exception("Error trying to get releases from Github. Timeout Error.")
    except requests.exceptions.RequestException as err:
        logging.exception("Error trying to get releases from Github.")
    else:
        for release in r.json():
            releases.append([release['name'], release['body']])
        with open(os.path.join(args.config_dir, 'config', 'releases.txt'), 'w') as f:
            json.dump(releases, f)


def updated():
<<<<<<< HEAD
    conn = sqlite3.connect(os.path.join(args.config_dir, 'db', 'bazarr.db'), timeout=30)
=======
    conn = sqlite3.connect(os.path.join(config_dir, 'db', 'bazarr.db'), timeout=30)
>>>>>>> 305cc616
    c = conn.cursor()
    c.execute("UPDATE system SET updated = 1")
    conn.commit()
    c.close()<|MERGE_RESOLUTION|>--- conflicted
+++ resolved
@@ -1,25 +1,14 @@
 # coding=utf-8
-<<<<<<< HEAD
-
-=======
->>>>>>> 305cc616
 import os
 import logging
 import sqlite3
 import json
 import requests
 
-<<<<<<< HEAD
 from get_args import args
-from get_settings import get_general_settings
+from config import settings
 
 if not args.no_update:
-=======
-from get_argv import config_dir, no_update
-from config import settings
-
-if not no_update:
->>>>>>> 305cc616
     import git
 
 current_working_directory = os.path.dirname(os.path.dirname(__file__))
@@ -83,11 +72,7 @@
 
 
 def updated():
-<<<<<<< HEAD
     conn = sqlite3.connect(os.path.join(args.config_dir, 'db', 'bazarr.db'), timeout=30)
-=======
-    conn = sqlite3.connect(os.path.join(config_dir, 'db', 'bazarr.db'), timeout=30)
->>>>>>> 305cc616
     c = conn.cursor()
     c.execute("UPDATE system SET updated = 1")
     conn.commit()
