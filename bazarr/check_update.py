--- conflicted
+++ resolved
@@ -1,11 +1,7 @@
-<<<<<<< HEAD
-# coding=utf-8
-=======
-from get_argv import config_dir, no_update
+from get_argv import config_dir
 
 from get_settings import get_general_settings
 
->>>>>>> 97b45683
 import os
 import logging
 import sqlite3
