--- conflicted
+++ resolved
@@ -1,10 +1,6 @@
 # coding=utf-8
 
-<<<<<<< HEAD
 bazarr_version = '0.8.4'
-=======
-bazarr_version = '0.8.3.4'
->>>>>>> a9bf2ee8
 
 import os
 os.environ["SZ_USER_AGENT"] = "Bazarr/1"
