--- conflicted
+++ resolved
@@ -567,30 +567,10 @@
     if forced:
         lang_obj = Language.rebuild(lang_obj, forced=True)
 
-<<<<<<< HEAD
-    subtitle_path = get_subtitle_path(video_path=force_unicode(fake_video_path if fake_video_path else path),
-                                      language=None if single else lang_obj,
-                                      extension=ext,
-                                      forced_tag=forced)
-
-    subtitle_path = force_unicode(subtitle_path)
-
-    if os.path.exists(subtitle_path):
-        os.remove(subtitle_path)
-
-    if settings.general.getboolean('utf8_encode'):
-        try:
-            os.remove(subtitle_path + ".tmp")
-        except:
-            pass
-
-        subtitle.save(subtitle_path + ".tmp")
-=======
     sub = Subtitle(
         lang_obj,
         mods=settings.general.subzero_mods.strip().split(',') if settings.general.subzero_mods.strip() else None
     )
->>>>>>> a430bffe
 
     sub.content = subtitle.read()
     if not sub.is_valid():
