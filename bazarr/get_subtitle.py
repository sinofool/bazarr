--- conflicted
+++ resolved
@@ -661,13 +661,8 @@
         series_id = episode_metadata['seriesId']
         episode_id = episode_metadata['episodeId']
         sync_subtitles(video_path=path, srt_path=subtitle_path, srt_lang=uploaded_language_code2, media_type=media_type,
-<<<<<<< HEAD
-                       percent_score=100, series_id=episode_metadata['seriesId'],
+                       percent_score=100, series_id=episode_metadata['seriesId'], forced=forced,
                        episode_id=episode_metadata['episodeId'])
-=======
-                       percent_score=100, sonarr_series_id=episode_metadata['sonarrSeriesId'], forced=forced,
-                       sonarr_episode_id=episode_metadata['sonarrEpisodeId'])
->>>>>>> 204a1c3f
     else:
         movie_metadata = TableMovies.select(TableMovies.movieId)\
             .where(TableMovies.path == path)\
@@ -676,11 +671,7 @@
         series_id = ""
         episode_id = movie_metadata['movieId']
         sync_subtitles(video_path=path, srt_path=subtitle_path, srt_lang=uploaded_language_code2, media_type=media_type,
-<<<<<<< HEAD
-                       percent_score=100, movie_id=movie_metadata['movieId'])
-=======
-                       percent_score=100, radarr_id=movie_metadata['radarrId'], forced=forced)
->>>>>>> 204a1c3f
+                       percent_score=100, movie_id=movie_metadata['movieId'], forced=forced)
 
     if use_postprocessing:
         command = pp_replace(postprocessing_cmd, path, subtitle_path, uploaded_language,
@@ -1615,13 +1606,8 @@
             logging.info('BAZARR Post-processing result for file ' + path + ' : ' + out)
 
 
-<<<<<<< HEAD
-def sync_subtitles(video_path, srt_path, srt_lang, media_type, percent_score, series_id=None,
+def sync_subtitles(video_path, srt_path, srt_lang, forced, media_type, percent_score, series_id=None,
                    episode_id=None, movie_id=None):
-    if settings.subsync.getboolean('use_subsync'):
-=======
-def sync_subtitles(video_path, srt_path, srt_lang, forced, media_type, percent_score, sonarr_series_id=None,
-                   sonarr_episode_id=None, radarr_id=None):
     if forced:
         logging.debug('BAZARR cannot sync forced subtitles. Skipping sync routine.')
     elif not settings.subsync.getboolean('use_subsync'):
@@ -1629,7 +1615,6 @@
     else:
         logging.debug(f'BAZARR automatic syncing is enabled in settings. We\'ll try to sync this '
                       f'subtitles: {srt_path}.')
->>>>>>> 204a1c3f
         if media_type == 'series':
             use_subsync_threshold = settings.subsync.getboolean('use_subsync_threshold')
             subsync_threshold = settings.subsync.subsync_threshold
