--- conflicted
+++ resolved
@@ -206,44 +206,24 @@
                     id='update_release', name='Update Release Info', replace_existing=True)
 
         else:
-<<<<<<< HEAD
-            scheduler.add_job(check_and_apply_update, CronTrigger(year='2100'), hour=4, id='update_bazarr',
-                              name='Update Bazarr from source on Github' if not args.release_update else 'Update Bazarr from release on Github',
-                              replace_existing=True)
-            scheduler.add_job(check_releases, IntervalTrigger(hours=6), max_instances=1, coalesce=True,
-                              misfire_grace_time=15, id='update_release', name='Update Release Info',
-                              replace_existing=True)
-    
-    else:
-        scheduler.add_job(check_releases, IntervalTrigger(hours=6), max_instances=1, coalesce=True,
-                          misfire_grace_time=15,
-                          id='update_release', name='Update Release Info', replace_existing=True)
-
-
-if settings.general.getboolean('use_sonarr'):
-    scheduler.add_job(update_series, IntervalTrigger(minutes=1), max_instances=1, coalesce=True, misfire_grace_time=15,
-                      id='update_series', name='Update Series list from Sonarr')
-    scheduler.add_job(sync_episodes, IntervalTrigger(minutes=5), max_instances=1, coalesce=True, misfire_grace_time=15,
-                      id='sync_episodes', name='Sync episodes with Sonarr')
-
-if settings.general.getboolean('use_radarr'):
-    scheduler.add_job(update_movies, IntervalTrigger(minutes=5), max_instances=1, coalesce=True, misfire_grace_time=15,
-                      id='update_movies', name='Update Movie list from Radarr')
-
-def schedule_wanted_search():
-    if settings.general.getboolean('use_sonarr') or settings.general.getboolean('use_radarr'):
-        scheduler.add_job(wanted_search_missing_subtitles,
-                          IntervalTrigger(hours=int(settings.general.wanted_search_frequency)), max_instances=1,
-                          coalesce=True, misfire_grace_time=15, id='wanted_search_missing_subtitles',
-                          name='Search for wanted Subtitles', replace_existing=True)
-
-
-def schedule_upgrade_subs():
-    if settings.general.getboolean('upgrade_subs') and (settings.general.getboolean('use_sonarr') or
-                                                        settings.general.getboolean('use_radarr')):
-        scheduler.add_job(upgrade_subtitles, IntervalTrigger(hours=int(settings.general.upgrade_frequency)),
-                          max_instances=1, coalesce=True, misfire_grace_time=15, id='upgrade_subtitles',
-                          name='Upgrade previously downloaded Subtitles', replace_existing=True)
+            self.aps_scheduler.add_job(
+                check_releases, IntervalTrigger(hours=6), max_instances=1, coalesce=True, misfire_grace_time=15,
+                id='update_release', name='Update Release Info', replace_existing=True)
+
+    def __search_wanted_subtitles_task(self):
+        if settings.general.getboolean('use_sonarr') or settings.general.getboolean('use_radarr'):
+            self.aps_scheduler.add_job(
+                wanted_search_missing_subtitles, IntervalTrigger(hours=int(settings.general.wanted_search_frequency)),
+                max_instances=1, coalesce=True, misfire_grace_time=15, id='wanted_search_missing_subtitles',
+                name='Search for wanted Subtitles', replace_existing=True)
+
+    def __upgrade_subtitles_task(self):
+        if settings.general.getboolean('upgrade_subs') and \
+                (settings.general.getboolean('use_sonarr') or settings.general.getboolean('use_radarr')):
+            self.aps_scheduler.add_job(
+                upgrade_subtitles, IntervalTrigger(hours=int(settings.general.upgrade_frequency)), max_instances=1,
+                coalesce=True, misfire_grace_time=15, id='upgrade_subtitles',
+                name='Upgrade previously downloaded Subtitles', replace_existing=True)
 
 scheduler.add_job(cache_maintenance, IntervalTrigger(hours=24), max_instances=1, coalesce=True,
                   misfire_grace_time=15, id='cache_cleanup', name='Cache maintenance')
@@ -264,24 +244,4 @@
 
 
 def shutdown_scheduler():
-    scheduler.shutdown(wait=True)
-=======
-            self.aps_scheduler.add_job(
-                check_releases, IntervalTrigger(hours=6), max_instances=1, coalesce=True, misfire_grace_time=15,
-                id='update_release', name='Update Release Info', replace_existing=True)
-
-    def __search_wanted_subtitles_task(self):
-        if settings.general.getboolean('use_sonarr') or settings.general.getboolean('use_radarr'):
-            self.aps_scheduler.add_job(
-                wanted_search_missing_subtitles, IntervalTrigger(hours=int(settings.general.wanted_search_frequency)),
-                max_instances=1, coalesce=True, misfire_grace_time=15, id='wanted_search_missing_subtitles',
-                name='Search for wanted Subtitles', replace_existing=True)
-
-    def __upgrade_subtitles_task(self):
-        if settings.general.getboolean('upgrade_subs') and \
-                (settings.general.getboolean('use_sonarr') or settings.general.getboolean('use_radarr')):
-            self.aps_scheduler.add_job(
-                upgrade_subtitles, IntervalTrigger(hours=int(settings.general.upgrade_frequency)), max_instances=1,
-                coalesce=True, misfire_grace_time=15, id='upgrade_subtitles',
-                name='Upgrade previously downloaded Subtitles', replace_existing=True)
->>>>>>> f8258aa9
+    scheduler.shutdown(wait=True)